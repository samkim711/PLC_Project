--- conflicted
+++ resolved
@@ -1,237 +1,76 @@
-package plc.project;
-import org.junit.jupiter.api.Assertions;
-import org.junit.jupiter.api.Test;
-import org.junit.jupiter.params.ParameterizedTest;
-import org.junit.jupiter.params.provider.Arguments;
-import org.junit.jupiter.params.provider.MethodSource;
-import java.util.Arrays;
-import java.util.List;
-import java.util.stream.Stream;
-public class LexerTests {
-    @ParameterizedTest
-    @MethodSource
-    void testIdentifier(String test, String input, boolean success) {
-        test(input, Token.Type.IDENTIFIER, success);
-    }
+private static Stream<Arguments> testExamples() {
+    return Stream.of(
+            Arguments.of("Example 1", "LET x = -5;", Arrays.asList(
+                    new Token(Token.Type.IDENTIFIER, "LET", 0),
+                    new Token(Token.Type.IDENTIFIER, "x", 4),
+                    new Token(Token.Type.OPERATOR, "=", 6),
+                    new Token(Token.Type.INTEGER, "-5", 8),
+                    new Token(Token.Type.OPERATOR, ";", 10)
+            )),
+            Arguments.of("Example 2", "print(\"Hello, World!\");", Arrays.asList(
+                    new Token(Token.Type.IDENTIFIER, "print", 0),
+                    new Token(Token.Type.OPERATOR, "(", 5),
+                    new Token(Token.Type.STRING, "\"Hello, World!\"", 6),
+                    new Token(Token.Type.OPERATOR, ")", 21),
+                    new Token(Token.Type.OPERATOR, ";", 22)
+            )),
+            Arguments.of("Example 3", "i = i + inc;",
+                    Arrays.asList(
+                            new Token(Token.Type.IDENTIFIER, "i", 0),
+                            new Token(Token.Type.OPERATOR, "=", 2),
+                            new Token(Token.Type.IDENTIFIER, "i", 4),
+                            new Token(Token.Type.OPERATOR, "+", 6),
+                            new Token(Token.Type.IDENTIFIER, "inc", 8),
+                            new Token(Token.Type.OPERATOR, ";", 11)
+                    )),
+            Arguments.of("Example 4", "LET i = -1 : Integer;\nLET inc = 2 : Integer;\nDEF foo() DO\n    WHILE i != 1 DO\n        IF i > 0 DO\n            print(\"bar\");\n",
+                    Arrays.asList(
+                            //LET i = -1 : Integer;
+                            new Token(Token.Type.IDENTIFIER, "LET", 0),
+                            new Token(Token.Type.IDENTIFIER, "i", 4),
+                            new Token(Token.Type.OPERATOR, "=", 6),
+                            new Token(Token.Type.INTEGER, "-1", 8),
+                            new Token(Token.Type.OPERATOR, ":", 11),
+                            new Token(Token.Type.IDENTIFIER, "Integer", 13),
+                            new Token(Token.Type.OPERATOR, ";", 20),
 
-    private static Stream<Arguments> testIdentifier() {
-        return Stream.of(
-                Arguments.of("Alphabetic", "getName", true),
-                Arguments.of("Alphanumeric", "thelegend27", true),
-                Arguments.of("Leading Hyphen", "-five", false),
-                Arguments.of("Leading Digit", "1fish2fish3fishbluefish", false)
-        );
-    }
+                            //LET inc = 2 : Integer;
+                            new Token(Token.Type.IDENTIFIER, "LET", 22),
+                            new Token(Token.Type.IDENTIFIER, "inc", 26),
+                            new Token(Token.Type.OPERATOR, "=", 30),
+                            new Token(Token.Type.INTEGER, "2", 32),
+                            new Token(Token.Type.OPERATOR, ":", 34),
+                            new Token(Token.Type.IDENTIFIER, "Integer", 36),
+                            new Token(Token.Type.OPERATOR, ";", 43),
 
-    @ParameterizedTest
-    @MethodSource
-    void testInteger(String test, String input, boolean success) {
-        test(input, Token.Type.INTEGER, success);
-    }
+                            //DEF foo() DO
+                            new Token(Token.Type.IDENTIFIER, "DEF", 45),
+                            new Token(Token.Type.IDENTIFIER, "foo", 49),
+                            new Token(Token.Type.OPERATOR, "(", 52),
+                            new Token(Token.Type.OPERATOR, ")", 53),
+                            new Token(Token.Type.IDENTIFIER, "DO", 55),
 
-    private static Stream<Arguments> testInteger() {
-        return Stream.of(
-                Arguments.of("Single Digit", "1", true),
-                Arguments.of("Multiple Digits", "12345", true),
-                Arguments.of("Negative", "-1", true),
-                Arguments.of("Zero", "0", true),
-                Arguments.of("Leading Zero", "01", false),
-                Arguments.of("Negative Zero", "-0", false)
-        );
-    }
+                            // WHILE i != 1 DO
+                            new Token(Token.Type.IDENTIFIER, "WHILE", 62),
+                            new Token(Token.Type.IDENTIFIER, "i", 68),
+                            new Token(Token.Type.OPERATOR, "!=", 70),
+                            new Token(Token.Type.INTEGER, "1", 73),
+                            new Token(Token.Type.IDENTIFIER, "DO", 75),
 
-    @ParameterizedTest
-    @MethodSource
-    void testDecimal(String test, String input, boolean success) {
-        test(input, Token.Type.DECIMAL, success);
-    }
+                            // IF i > 0 DO
+                            new Token(Token.Type.IDENTIFIER, "IF", 86),
+                            new Token(Token.Type.IDENTIFIER, "i", 89),
+                            new Token(Token.Type.OPERATOR, ">", 91),
+                            new Token(Token.Type.INTEGER, "0", 93),
+                            new Token(Token.Type.IDENTIFIER, "DO", 95),
 
-    private static Stream<Arguments> testDecimal() {
-        return Stream.of(
-                Arguments.of("Multiple Digits", "123.456", true),
-                Arguments.of("Negative Decimal", "-1.0", true),
-                Arguments.of("Trailing Decimal", "1.", false),
-                Arguments.of("Leading Decimal", ".5", false)
-        );
-    }
-
-    @ParameterizedTest
-    @MethodSource
-    void testCharacter(String test, String input, boolean success) {
-        test(input, Token.Type.CHARACTER, success);
-    }
-
-    private static Stream<Arguments> testCharacter() {
-        return Stream.of(
-                Arguments.of("Alphabetic", "\'c\'", true),
-                Arguments.of("Newline Escape", "\'\\n\'", true),
-                Arguments.of("Empty", "\'\'", false),
-                Arguments.of("Multiple", "\'abc\'", false)
-        );
-    }
-
-    @ParameterizedTest
-    @MethodSource
-    void testString(String test, String input, boolean success) {
-        test(input, Token.Type.STRING, success);
-    }
-
-    private static Stream<Arguments> testString() {
-        return Stream.of(
-                Arguments.of("Empty", "\"\"", true),
-                Arguments.of("Alphabetic", "\"abc\"", true),
-                Arguments.of("Newline Escape", "\"Hello,\\nWorld\"", true),
-                Arguments.of("Unterminated", "\"unterminated", false),
-                Arguments.of("Invalid Escape", "\"invalid\\escape\"", false)
-        );
-    }
-
-    @ParameterizedTest
-    @MethodSource
-    void testOperator(String test, String input, boolean success) {
-//this test requires our lex() method, since that's where whitespace is handled.
-                test(input, Arrays.asList(new Token(Token.Type.OPERATOR, input, 0)),
-                        success);
-    }
-
-    private static Stream<Arguments> testOperator() {
-        return Stream.of(
-                Arguments.of("Character", "(", true),
-                Arguments.of("Comparison", "!=", true),
-                Arguments.of("Equals", "==", true),
-                Arguments.of("Greater", ">", true),
-                Arguments.of("Greater-equal", ">=", true),
-                Arguments.of("Minus", "-", true),
-                Arguments.of("Space", " ", false),
-                Arguments.of("Tab", "\t", false)
-        );
-    }
-
-    @ParameterizedTest
-    @MethodSource
-    void testExamples(String test, String input, List<Token> expected) {
-        test(input, expected, true);
-    }
-
-    private static Stream<Arguments> testExamples() {
-        return Stream.of(
-                Arguments.of("Example 1", "LET x = -5;", Arrays.asList(
-                        new Token(Token.Type.IDENTIFIER, "LET", 0),
-                        new Token(Token.Type.IDENTIFIER, "x", 4),
-                        new Token(Token.Type.OPERATOR, "=", 6),
-                        new Token(Token.Type.INTEGER, "-5", 8),
-                        new Token(Token.Type.OPERATOR, ";", 10)
-                )),
-                Arguments.of("Example 2", "print(\"Hello, World!\");", Arrays.asList(
-                                new Token(Token.Type.IDENTIFIER, "print", 0),
-                                new Token(Token.Type.OPERATOR, "(", 5),
-                                new Token(Token.Type.STRING, "\"Hello, World!\"", 6),
-                                new Token(Token.Type.OPERATOR, ")", 21),
-                                new Token(Token.Type.OPERATOR, ";", 22)
-<<<<<<< HEAD
-                        )),
-                Arguments.of("Example 3", "i = i + inc;",
-                        Arrays.asList(
-                                new Token(Token.Type.IDENTIFIER, "i", 0),
-                                new Token(Token.Type.OPERATOR, "=", 2),
-                                new Token(Token.Type.IDENTIFIER, "i", 4),
-                                new Token(Token.Type.OPERATOR, "+", 6),
-                                new Token(Token.Type.IDENTIFIER, "inc", 8),
-                                new Token(Token.Type.OPERATOR, ";", 11)
-                        )),
-                Arguments.of("Example 4", "LET i = -1 : Integer;\nLET inc = 2 : Integer;\nDEF foo() DO\n    WHILE i != 1 DO\n        IF i > 0 DO\n            print(\"bar\");\n",
-                        Arrays.asList(
-                                //LET i = -1 : Integer;
-                                new Token(Token.Type.IDENTIFIER, "LET", 0),
-                                new Token(Token.Type.IDENTIFIER, "i", 4),
-                                new Token(Token.Type.OPERATOR, "=", 6),
-                                new Token(Token.Type.INTEGER, "-1", 8),
-                                new Token(Token.Type.OPERATOR, ":", 11),
-                                new Token(Token.Type.IDENTIFIER, "Integer", 13),
-                                new Token(Token.Type.OPERATOR, ";", 20),
-
-                                //LET inc = 2 : Integer;
-                                new Token(Token.Type.IDENTIFIER, "LET", 22),
-                                new Token(Token.Type.IDENTIFIER, "inc", 26),
-                                new Token(Token.Type.OPERATOR, "=", 30),
-                                new Token(Token.Type.INTEGER, "2", 32),
-                                new Token(Token.Type.OPERATOR, ":", 34),
-                                new Token(Token.Type.IDENTIFIER, "Integer", 36),
-                                new Token(Token.Type.OPERATOR, ";", 43),
-
-                                //DEF foo() DO
-                                new Token(Token.Type.IDENTIFIER, "DEF", 45),
-                                new Token(Token.Type.IDENTIFIER, "foo", 49),
-                                new Token(Token.Type.OPERATOR, "(", 52),
-                                new Token(Token.Type.OPERATOR, ")", 53),
-                                new Token(Token.Type.IDENTIFIER, "DO", 55),
-
-                                // WHILE i != 1 DO
-                                new Token(Token.Type.IDENTIFIER, "WHILE", 62),
-                                new Token(Token.Type.IDENTIFIER, "i", 68),
-                                new Token(Token.Type.OPERATOR, "!=", 70),
-                                new Token(Token.Type.INTEGER, "1", 73),
-                                new Token(Token.Type.IDENTIFIER, "DO", 75),
-
-                                // IF i > 0 DO
-                                new Token(Token.Type.IDENTIFIER, "IF", 86),
-                                new Token(Token.Type.IDENTIFIER, "i", 89),
-                                new Token(Token.Type.OPERATOR, ">", 91),
-                                new Token(Token.Type.INTEGER, "0", 93),
-                                new Token(Token.Type.IDENTIFIER, "DO", 95),
-
-                                // print(\"bar\");
-                                new Token(Token.Type.IDENTIFIER, "print", 110),
-                                new Token(Token.Type.OPERATOR, "(", 115),
-                                new Token(Token.Type.STRING, "\"bar\"", 116),
-                                new Token(Token.Type.OPERATOR, ")", 121),
-                                new Token(Token.Type.OPERATOR, ";", 122)
-                        ))
-=======
-                )),
-                Arguments.of("Example 3", "\b\n\r\t", Arrays.asList())
->>>>>>> 0a6edf7e
-        );
-    }
-
-    @Test
-    void testException() {
-        ParseException exception = Assertions.assertThrows(ParseException.class,
-                () -> new Lexer("\"unterminated").lex());
-        Assertions.assertEquals(13, exception.getIndex());
-    }
-
-    /**
-     * Tests that lexing the input through {@link Lexer#lexToken()} produces a
-     * single token with the expected type and literal matching the input.
-     */
-    private static void test(String input, Token.Type expected, boolean success) {
-        try {
-            if (success) {
-                Assertions.assertEquals(new Token(expected, input, 0), new
-                        Lexer(input).lexToken());
-            } else {
-                Assertions.assertNotEquals(new Token(expected, input, 0), new
-                        Lexer(input).lexToken());
-            }
-        } catch (ParseException e) {
-            Assertions.assertFalse(success, e.getMessage());
-        }
-    }
-
-    /**
-     * Tests that lexing the input through {@link Lexer#lex()} matches the
-     * expected token list.
-     */
-    private static void test(String input, List<Token> expected, boolean success) {
-        try {
-            if (success) {
-                Assertions.assertEquals(expected, new Lexer(input).lex());
-            } else {
-                Assertions.assertNotEquals(expected, new Lexer(input).lex());
-            }
-        } catch (ParseException e) {
-            Assertions.assertFalse(success, e.getMessage());
-        }
-    }
+                            // print(\"bar\");
+                            new Token(Token.Type.IDENTIFIER, "print", 110),
+                            new Token(Token.Type.OPERATOR, "(", 115),
+                            new Token(Token.Type.STRING, "\"bar\"", 116),
+                            new Token(Token.Type.OPERATOR, ")", 121),
+                            new Token(Token.Type.OPERATOR, ";", 122)
+                    )),
+            Arguments.of("Example 5", "\b\n\r\t", Arrays.asList())
+    );
 }